--- conflicted
+++ resolved
@@ -39,11 +39,7 @@
 	return Groth16ClientType
 }
 
-<<<<<<< HEAD
 // GetLatestClientHeight returns the latest block height of the client state.
-=======
-// GetLatestClientHeight returns latest block height.
->>>>>>> bb7f418e
 func (cs ClientState) GetLatestClientHeight() exported.Height {
 	return clienttypes.Height{
 		RevisionNumber: 0,
@@ -79,11 +75,6 @@
 	SetConsensusState(clientStore, cdc, consensusState, height)
 	setConsensusMetadata(ctx, clientStore, height)
 	setClientState(clientStore, cdc, &cs)
-<<<<<<< HEAD
-=======
-	// set metadata for initial consensus state.
-	setConsensusMetadata(ctx, clientStore, cs.GetLatestClientHeight())
->>>>>>> bb7f418e
 	return nil
 }
 
