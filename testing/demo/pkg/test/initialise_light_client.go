--- conflicted
+++ resolved
@@ -3,18 +3,12 @@
 import (
 	"bytes"
 	"context"
-<<<<<<< HEAD
-=======
 	"errors"
->>>>>>> bb365351
 	"fmt"
 	"math/big"
 	"os"
 	"path/filepath"
-<<<<<<< HEAD
-=======
 	"slices"
->>>>>>> bb365351
 	"time"
 
 	"cosmossdk.io/x/tx/signing"
@@ -96,11 +90,6 @@
 	}
 
 	// broadcast the initial client creation message
-<<<<<<< HEAD
-	_, err = BroadcastMessages(clientCtx, relayer, 200, msg)
-	if err != nil {
-		return err
-=======
 	createClientMsgResponse, err := BroadcastMessages(clientCtx, Relayer, 200_000, createClientMsg)
 	if err != nil {
 		return fmt.Errorf("failed to broadcast the initial client creation message: %v", err)
@@ -114,30 +103,20 @@
 	Groth16ClientId, err := ParseClientIDFromEvents(createClientMsgResponse.Events)
 	if err != nil {
 		return fmt.Errorf("failed to parse client id from events: %v", err)
->>>>>>> bb365351
 	}
 
 	// establish transfer channel for groth16 client on simapp
 	cosmosMerklePathPrefix := commitmenttypesv2.NewMerklePath([]byte("simd"))
-<<<<<<< HEAD
-	_, err = BroadcastMessages(clientCtx, relayer, 200_000, &channeltypesv2.MsgCreateChannel{
-		ClientId:         groth16.ModuleName,
-=======
 	msgCreateChannelResp, err := BroadcastMessages(clientCtx, Relayer, 200_000, &channeltypesv2.MsgCreateChannel{
 		ClientId:         Groth16ClientId,
->>>>>>> bb365351
 		MerklePathPrefix: cosmosMerklePathPrefix,
 		Signer:           Relayer,
 	})
 	if err != nil {
-<<<<<<< HEAD
-		return err
-=======
 		return fmt.Errorf("failed to create channel: %v", err)
 	}
 	if msgCreateChannelResp.Code != 0 {
 		return fmt.Errorf("failed to create channel: %v", msgCreateChannelResp.RawLog)
->>>>>>> bb365351
 	}
 
 	return nil
@@ -307,9 +286,6 @@
 type User interface {
 	KeyName() string
 	FormattedAddress() string
-<<<<<<< HEAD
-}
-=======
 }
 
 // getFullyPopulatedResponse returns a fully populated sdk.TxResponse.
@@ -355,5 +331,4 @@
 // 	if err := InitializeLightClient(); err != nil {
 // 		fmt.Println(err)
 // 	}
-// }
->>>>>>> bb365351
+// }