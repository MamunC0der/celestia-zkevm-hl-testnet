package main

import (
	"bytes"
	"context"
<<<<<<< HEAD
=======
	"errors"
>>>>>>> bb365351
	"fmt"
	"math/big"
	"os"
	"path/filepath"
<<<<<<< HEAD
=======
	"slices"
>>>>>>> bb365351
	"time"

	"cosmossdk.io/x/tx/signing"
	"github.com/celestiaorg/celestia-zkevm-ibc-demo/ibc/lightclients/groth16"
	abci "github.com/cometbft/cometbft/abci/types"
	"github.com/cosmos/cosmos-sdk/client"
	"github.com/cosmos/cosmos-sdk/client/flags"
	"github.com/cosmos/cosmos-sdk/client/tx"
	"github.com/cosmos/cosmos-sdk/codec"
	"github.com/cosmos/cosmos-sdk/codec/address"
	cdctypes "github.com/cosmos/cosmos-sdk/codec/types"
	"github.com/cosmos/cosmos-sdk/crypto/keyring"
	"github.com/cosmos/cosmos-sdk/std"
	sdk "github.com/cosmos/cosmos-sdk/types"
	legacysigning "github.com/cosmos/cosmos-sdk/types/tx/signing"
	authtx "github.com/cosmos/cosmos-sdk/x/auth/tx"
	txmodule "github.com/cosmos/cosmos-sdk/x/auth/tx/config"
	authtypes "github.com/cosmos/cosmos-sdk/x/auth/types"
	"github.com/cosmos/gogoproto/proto"
	clienttypes "github.com/cosmos/ibc-go/v9/modules/core/02-client/types"

	channeltypesv2 "github.com/cosmos/ibc-go/v9/modules/core/04-channel/v2/types"
	commitmenttypesv2 "github.com/cosmos/ibc-go/v9/modules/core/23-commitment/types/v2"
	"github.com/ethereum/go-ethereum/ethclient"
	"google.golang.org/grpc"
	"google.golang.org/grpc/credentials/insecure"
)

// relayer address registered in simapp
const Relayer = "cosmos1ltvzpwf3eg8e9s7wzleqdmw02lesrdex9jgt0q"

var Groth16ClientId string

func InitializeLightClient() error {
	fmt.Println("Initializing the groth16 light client")
	// ETH SET UP
	ethClient, err := ethclient.Dial("http://localhost:8545")
	if err != nil {
		return fmt.Errorf("failed to connect to ethereum client: %v", err)
	}

	// retrieve the genesis block
	genesisBlock, err := ethClient.BlockByNumber(context.Background(), big.NewInt(0))
	if err != nil {
		return fmt.Errorf("failed to get genesis block: %v", err)
	}

	latestBlock, err := ethClient.BlockByNumber(context.Background(), nil)
	if err != nil {
		return fmt.Errorf("failed to get latest block: %v", err)
	}

	clientState := groth16.NewClientState(latestBlock.Number().Uint64(), []byte{}, []byte{}, []byte{}, genesisBlock.Root().Bytes())
	clientStateAny, err := cdctypes.NewAnyWithValue(clientState)
	if err != nil {
		return fmt.Errorf("failed to create client state any: %v", err)
	}
	latestBlockTime := time.Unix(int64(latestBlock.Time()), 0)
	consensusState := groth16.NewConsensusState(latestBlockTime, latestBlock.Root().Bytes())
	consensusStateAny, err := cdctypes.NewAnyWithValue(consensusState)
	if err != nil {
		return fmt.Errorf("failed to create consensus state any: %v", err)
	}

	// simapp address
	clientCtx, err := SetupClientContext()
	if err != nil {
		return fmt.Errorf("failed to setup client context: %v", err)
	}

	createClientMsg := &clienttypes.MsgCreateClient{
		ClientState:    clientStateAny,
		ConsensusState: consensusStateAny,
		Signer:         Relayer,
	}

	if clientState.ClientType() != consensusState.ClientType() {
		fmt.Println("Client and consensus state client types do not match")
	}

	// broadcast the initial client creation message
	createClientMsgResponse, err := BroadcastMessages(clientCtx, Relayer, 200_000, createClientMsg)
	if err != nil {
		return fmt.Errorf("failed to broadcast the initial client creation message: %v", err)
	}

	if createClientMsgResponse.Code != 0 {
		return fmt.Errorf("failed to create client: %v", createClientMsgResponse.RawLog)
	}

	// parse the client id from the events
	Groth16ClientId, err := ParseClientIDFromEvents(createClientMsgResponse.Events)
	if err != nil {
		return fmt.Errorf("failed to parse client id from events: %v", err)
	}

	// establish transfer channel for groth16 client on simapp
	cosmosMerklePathPrefix := commitmenttypesv2.NewMerklePath([]byte("simd"))
	msgCreateChannelResp, err := BroadcastMessages(clientCtx, Relayer, 200_000, &channeltypesv2.MsgCreateChannel{
		ClientId:         Groth16ClientId,
		MerklePathPrefix: cosmosMerklePathPrefix,
		Signer:           Relayer,
	})
	if err != nil {
		return fmt.Errorf("failed to create channel: %v", err)
	}
	if msgCreateChannelResp.Code != 0 {
		return fmt.Errorf("failed to create channel: %v", msgCreateChannelResp.RawLog)
	}

	return nil
}

// SetupClientContext initializes a Cosmos SDK ClientContext
func SetupClientContext() (client.Context, error) {
	// Get the user's home directory
	home, err := os.Getwd()
	if err != nil {
		return client.Context{}, fmt.Errorf("failed to initialize keyring: %v", err)
	}

	// Chain-specific configurations
	chainID := "zkibc-demo"
	cometNodeURI := "http://localhost:5123"                                // Comet RPC endpoint
	appName := "celestia-zkevm-ibc-demo"                                   // Name of the application from the genesis file
	grpcAddr := "localhost:9190"                                           // gRPC endpoint
	homeDir := filepath.Join(home, "testing", "files", "simapp-validator") // Path to the keyring directory

	// Initialise codec with the necessary registerers
	interfaceRegistry, _ := cdctypes.NewInterfaceRegistryWithOptions(cdctypes.InterfaceRegistryOptions{
		ProtoFiles: proto.HybridResolver,
		SigningOptions: signing.Options{
			AddressCodec: address.Bech32Codec{
				Bech32Prefix: sdk.GetConfig().GetBech32AccountAddrPrefix(),
			},
			ValidatorAddressCodec: address.Bech32Codec{
				Bech32Prefix: sdk.GetConfig().GetBech32ValidatorAddrPrefix(),
			},
		},
	})
	std.RegisterInterfaces(interfaceRegistry)
	authtypes.RegisterInterfaces(interfaceRegistry)
	clienttypes.RegisterInterfaces(interfaceRegistry)
	groth16.RegisterInterfaces(interfaceRegistry)
	channeltypesv2.RegisterInterfaces(interfaceRegistry)
	appCodec := codec.NewProtoCodec(interfaceRegistry)

	// Keyring setup
	kr, err := keyring.New(appName, keyring.BackendTest, homeDir, nil, appCodec)
	if err != nil {
		return client.Context{}, fmt.Errorf("failed to initialize keyring: %v", err)
	}

	rec, err := kr.List()
	if err != nil {
		fmt.Println(err, "keyring list error")
	}
	addr, err := rec[0].GetAddress()
	if err != nil {
		fmt.Println(err, "keyring address error")
	}

	conn, err := grpc.NewClient(grpcAddr, grpc.WithTransportCredentials(insecure.NewCredentials()))
	if err != nil {
		return client.Context{}, fmt.Errorf("failed to create gRPC connection: %v", err)
	}

	if err != nil {
		return client.Context{}, fmt.Errorf("failed to create tendermint client: %v", err)
	}

	txConfigOpts := authtx.ConfigOptions{
		EnabledSignModes:           append(authtx.DefaultSignModes, legacysigning.SignMode_SIGN_MODE_TEXTUAL),
		TextualCoinMetadataQueryFn: txmodule.NewGRPCCoinMetadataQueryFn(conn),
	}

	txConfig, err := authtx.NewTxConfigWithOptions(appCodec, txConfigOpts)
	if err != nil {
		return client.Context{}, fmt.Errorf("failed to create tx config: %v", err)
	}

	cometNode, err := client.NewClientFromNode(cometNodeURI)
	if err != nil {
		return client.Context{}, err
	}

	// Initialize ClientContext
	clientCtx := client.Context{}.
		WithChainID(chainID).
		WithKeyring(kr).
		WithHomeDir(homeDir).
		WithGRPCClient(conn).
		WithFromAddress(addr).
		WithFromName(rec[0].Name).
		WithSkipConfirmation(true).
		WithInterfaceRegistry(interfaceRegistry).
		WithAccountRetriever(authtypes.AccountRetriever{}).
		WithKeyring(kr).
		WithTxConfig(txConfig).
		WithBroadcastMode("sync").
		WithClient(cometNode).
		WithCodec(appCodec)

	return clientCtx, nil
}

// GetFactory returns an instance of tx.Factory that is configured with this Broadcaster's CosmosChain
// and the provided user. ConfigureFactoryOptions can be used to specify arbitrary options to configure the returned
// factory.
func GetFactory(clientContext client.Context, user string, factoryOptions tx.Factory) (tx.Factory, error) {
	sdkAdd, err := sdk.AccAddressFromBech32(user)
	if err != nil {
		return tx.Factory{}, err
	}

	account, err := clientContext.AccountRetriever.GetAccount(clientContext, sdkAdd)
	if err != nil {
		return tx.Factory{}, err
	}

	return defaultTxFactory(clientContext, account), nil
}

// defaultTxFactory creates a new Factory with default configuration.
func defaultTxFactory(clientCtx client.Context, account client.Account) tx.Factory {
	return tx.Factory{}.
		WithAccountNumber(account.GetAccountNumber()).
		WithSequence(account.GetSequence()).
		WithSignMode(legacysigning.SignMode_SIGN_MODE_DIRECT).
		WithGas(flags.DefaultGasLimit).
		WithGasPrices("0.0001stake").
		WithMemo("interchaintest").
		WithTxConfig(clientCtx.TxConfig).
		WithAccountRetriever(clientCtx.AccountRetriever).
		WithKeybase(clientCtx.Keyring).
		WithChainID(clientCtx.ChainID).
		WithSimulateAndExecute(false)
}

// BroadcastMessages broadcasts the provided messages to the given chain and signs them on behalf of the provided user.
// Once the broadcast response is returned, we wait for two blocks to be created on chain.
func BroadcastMessages(clientContext client.Context, user string, gas uint64, msgs ...interface {
	ProtoMessage()
	Reset()
	String() string
}) (*sdk.TxResponse, error) {
	// Create a tx.Factory instance and apply the factoryOptions function
	factory := tx.Factory{}
	factoryOptions := factory.WithGas(gas)

	f, err := GetFactory(clientContext, user, factoryOptions)
	if err != nil {
		return nil, err
	}

	buffer := &bytes.Buffer{}
	clientContext.Output = buffer
	clientContext.WithOutput(buffer)

	if err := tx.BroadcastTx(clientContext, f, msgs...); err != nil {
		return &sdk.TxResponse{}, err
	}

	if buffer.Len() == 0 {
		return nil, fmt.Errorf("empty buffer, transaction has not been executed yet")
	}
	// unmarshall buffer into txresponse
	var txResp sdk.TxResponse
	if err := clientContext.Codec.UnmarshalJSON(buffer.Bytes(), &txResp); err != nil {
		return nil, fmt.Errorf("failed to unmarshal tx response: %v", err)
	}
	return getFullyPopulatedResponse(clientContext, txResp.TxHash)
}

type User interface {
	KeyName() string
	FormattedAddress() string
<<<<<<< HEAD
}
=======
}

// getFullyPopulatedResponse returns a fully populated sdk.TxResponse.
// the QueryTx function is periodically called until a tx with the given hash
// has been included in a block.
func getFullyPopulatedResponse(cc client.Context, txHash string) (*sdk.TxResponse, error) {
	var resp sdk.TxResponse
	err := WaitForCondition(time.Second*60, time.Second*5, func() (bool, error) {
		fullyPopulatedTxResp, err := authtx.QueryTx(cc, txHash)
		if err != nil {
			return false, err
		}

		resp = *fullyPopulatedTxResp
		return true, nil
	})
	return &resp, err
}

// ParseClientIDFromEvents parses events emitted from a MsgCreateClient and returns the
// client identifier.
func ParseClientIDFromEvents(events []abci.Event) (string, error) {
	for _, ev := range events {
		if ev.Type == clienttypes.EventTypeCreateClient {
			if attribute, found := attributeByKey(ev.Attributes, clienttypes.AttributeKeyClientID); found {
				return attribute.Value, nil
			}
		}
	}
	return "", errors.New("client identifier event attribute not found")
}

// attributeByKey returns the event attribute's value keyed by the given key and a boolean indicating its presence in the given attributes.
func attributeByKey(attributes []abci.EventAttribute, key string) (abci.EventAttribute, bool) {
	idx := slices.IndexFunc(attributes, func(a abci.EventAttribute) bool { return a.Key == key })
	if idx == -1 {
		return abci.EventAttribute{}, false
	}
	return attributes[idx], true
}

// func main() {
// 	if err := InitializeLightClient(); err != nil {
// 		fmt.Println(err)
// 	}
// }
>>>>>>> bb365351
<|MERGE_RESOLUTION|>--- conflicted
+++ resolved
@@ -3,18 +3,12 @@
 import (
 	"bytes"
 	"context"
-<<<<<<< HEAD
-=======
 	"errors"
->>>>>>> bb365351
 	"fmt"
 	"math/big"
 	"os"
 	"path/filepath"
-<<<<<<< HEAD
-=======
 	"slices"
->>>>>>> bb365351
 	"time"
 
 	"cosmossdk.io/x/tx/signing"
@@ -292,9 +286,6 @@
 type User interface {
 	KeyName() string
 	FormattedAddress() string
-<<<<<<< HEAD
-}
-=======
 }
 
 // getFullyPopulatedResponse returns a fully populated sdk.TxResponse.
@@ -340,5 +331,4 @@
 // 	if err := InitializeLightClient(); err != nil {
 // 		fmt.Println(err)
 // 	}
-// }
->>>>>>> bb365351
+// }